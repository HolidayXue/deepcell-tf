--- conflicted
+++ resolved
@@ -83,30 +83,20 @@
   $USER/deepcell-tf:latest
 ```
 
-<<<<<<< HEAD
 ## How to Cite
 - [The original DeepCell paper](https://journals.plos.org/ploscompbiol/article?id=10.1371/journal.pcbi.1005177)
 - [DeepCell 2.0: Automated cloud deployment of deep learning models for large-scale cellular image analysis](https://www.biorxiv.org/content/early/2018/12/22/505032.article-metrics)
 
 ## Copyright
 
-Copyright © 2016-2019 [The Van Valen Lab](http://www.vanvalen.caltech.edu/) at the California Institute of Technology (Caltech), with support from the Paul Allen Family Foundation, Google, & National Institutes of Health (NIH) under Grant U24CA224309-01.  All rights reserved.
-=======
-## Copyright
-
-Copyright © 2016-2019 [The Van Valen Lab](http://www.vanvalen.caltech.edu/) at the California Institute of Technology (Caltech), with support from the Paul Allen Family Foundation, Google, & National Institutes of Health (NIH) under Grant U24CA224309-01.  
+Copyright © 2016-2019 [The Van Valen Lab](http://www.vanvalen.caltech.edu/) at the California Institute of Technology (Caltech), with support from the Paul Allen Family Foundation, Google, & National Institutes of Health (NIH) under Grant U24CA224309-01.
 All rights reserved.
->>>>>>> 0cafe95c
 
 ## License
 
 This software is licensed under a modified [APACHE2](LICENSE).
 
-<<<<<<< HEAD
 [![License](https://img.shields.io/badge/License-Apache%202.0-blue.svg)](https://opensource.org/licenses/Apache-2.0)
-=======
-[![License](https://img.shields.io/badge/License-Apache%202.0-blue.svg)](https://opensource.org/licenses/Apache-2.0) 
->>>>>>> 0cafe95c
 
 See [LICENSE](LICENSE) for full details.
 

--- conflicted
+++ resolved
@@ -713,7 +713,6 @@
         # Nullify the transforms that don't affect `y`
         params['brightness'] = None
         params['channel_shift_intensity'] = None
-<<<<<<< HEAD
         # Change params to constant fill 0 for y
         _interpolation_order = self.interpolation_order
         self.interpolation_order = 0
@@ -725,12 +724,6 @@
         self.interpolation_order = _interpolation_order
         self.fill_mode = _fill_mode
         self.cval = _cval
-=======
-        _interpolation_order = self.interpolation_order
-        self.interpolation_order = 0
-        y = self.apply_transform(y, params)
-        self.interpolation_order = _interpolation_order
->>>>>>> de79790d
         return x, y
 
 
